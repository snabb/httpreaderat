module github.com/snabb/httpreaderat

<<<<<<< HEAD
go 1.18
=======
require (
	github.com/avvmoto/buf-readerat v0.0.0-20171115124131-a17c8cb89270
	github.com/pkg/errors v0.9.1
	github.com/stretchr/testify v1.6.1
)

go 1.13
>>>>>>> 38a37b76
<|MERGE_RESOLUTION|>--- conflicted
+++ resolved
@@ -1,13 +1,11 @@
 module github.com/snabb/httpreaderat
 
-<<<<<<< HEAD
 go 1.18
-=======
+
+require github.com/stretchr/testify v1.6.1
+
 require (
-	github.com/avvmoto/buf-readerat v0.0.0-20171115124131-a17c8cb89270
-	github.com/pkg/errors v0.9.1
-	github.com/stretchr/testify v1.6.1
-)
-
-go 1.13
->>>>>>> 38a37b76
+	github.com/davecgh/go-spew v1.1.0 // indirect
+	github.com/pmezard/go-difflib v1.0.0 // indirect
+	gopkg.in/yaml.v3 v3.0.0-20200313102051-9f266ea9e77c // indirect
+)